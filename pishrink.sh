--- conflicted
+++ resolved
@@ -177,27 +177,13 @@
 
 #Gather info
 info "Gathering data"
-<<<<<<< HEAD
-beforesize=$(ls -lh "$img" | cut -d ' ' -f 5)
+beforesize="$(ls -lh "$img" | cut -d ' ' -f 5)"
 if ! parted_output=$(parted -ms "$img" unit B print); then
   rc=$?
 	error $LINENO "parted failed with rc $rc"
   info "Possibly invalid image. Run 'parted $img unit B print' manually to investigate"
 	exit -6
 fi
-parted_output=$(echo "$parted_output" | tail -n 1)
-partnum=$(echo "$parted_output" | cut -d ':' -f 1)
-partstart=$(echo "$parted_output" | cut -d ':' -f 2 | tr -d 'B')
-loopback=$(losetup -f --show -o "$partstart" "$img")
-tune2fs_output=$(tune2fs -l "$loopback")
-currentsize=$(echo "$tune2fs_output" | grep '^Block count:' | tr -d ' ' | cut -d ':' -f 2)
-blocksize=$(echo "$tune2fs_output" | grep '^Block size:' | tr -d ' ' | cut -d ':' -f 2)
-
-logVariables $LINENO tune2fs_output currentsize blocksize
-
-=======
-beforesize="$(ls -lh "$img" | cut -d ' ' -f 5)"
-parted_output="$(parted -ms "$img" unit B print | tail -n 1)"
 partnum="$(echo "$parted_output" | cut -d ':' -f 1)"
 partstart="$(echo "$parted_output" | cut -d ':' -f 2 | tr -d 'B')"
 loopback="$(losetup -f --show -o "$partstart" "$img")"
@@ -206,7 +192,7 @@
 blocksize="$(echo "$tune2fs_output" | grep '^Block size:' | tr -d ' ' | cut -d ':' -f 2)"
 
 logVariables $LINENO beforesize parted_output partnum partstart tune2fs_output currentsize blocksize
->>>>>>> 6969b930
+
 #Check if we should make pi expand rootfs on next boot
 if [ "$should_skip_autoexpand" = false ]; then
   #Make pi expand rootfs on next boot
